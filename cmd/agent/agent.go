--- conflicted
+++ resolved
@@ -39,11 +39,7 @@
 	}
 	defer monitoringAgent.Close()
 
-<<<<<<< HEAD
-	if err := addCheckers(monitoringAgent, monitoringConfig); err != nil {
-=======
 	if err = addCheckers(monitoringAgent, monitoringConfig); err != nil {
->>>>>>> de06a5d1
 		return trace.Wrap(err)
 	}
 	if err = monitoringAgent.Start(); err != nil {
