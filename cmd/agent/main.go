--- conflicted
+++ resolved
@@ -91,15 +91,9 @@
 		// `history` command
 		chistory         = app.Command("history", "Query cluster status history")
 		chistoryRPCPort  = chistory.Flag("rpc-port", "Local agent RPC port").Default("7575").Int()
-<<<<<<< HEAD
-		chistoryCAFile   = cstatus.Flag("ca-file", "CA certificate for verifying server certificates").ExistingFile()
-		chistoryCertFile = cstatus.Flag("client-cert-file", "mTLS client certificate file").ExistingFile()
-		chistoryKeyFile  = cstatus.Flag("client-key-file", "mTLS client key file").ExistingFile()
-=======
 		chistoryCAFile   = chistory.Flag("ca-file", "CA certificate for verifying server certificates").ExistingFile()
 		chistoryCertFile = chistory.Flag("client-cert-file", "mTLS client certificate file").ExistingFile()
 		chistoryKeyFile  = chistory.Flag("client-key-file", "mTLS client key file").ExistingFile()
->>>>>>> b7105ccf
 
 		// checks command
 		cchecks = app.Command("checks", "Run local compatibility checks")
