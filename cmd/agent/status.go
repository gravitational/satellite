--- conflicted
+++ resolved
@@ -110,11 +110,7 @@
 	if err != nil {
 		return false, trace.Wrap(err)
 	}
-<<<<<<< HEAD
-	timeline, err := client.Timeline(ctx)
-=======
 	timeline, err := client.Timeline(ctx, &pb.TimelineRequest{})
->>>>>>> b7105ccf
 	if err != nil {
 		return false, trace.Wrap(err)
 	}
@@ -132,15 +128,9 @@
 
 	switch event.GetData().(type) {
 	case *pb.TimelineEvent_ClusterDegraded:
-<<<<<<< HEAD
-		fmt.Printf("Cluster Degraded\n")
-	case *pb.TimelineEvent_ClusterRecovered:
-		fmt.Printf("Cluster Recovered\n")
-=======
 		fmt.Println("Cluster Degraded")
 	case *pb.TimelineEvent_ClusterRecovered:
 		fmt.Println("Cluster Recovered")
->>>>>>> b7105ccf
 	case *pb.TimelineEvent_NodeAdded:
 		fmt.Printf("Node Added [%s]\n", event.GetNodeAdded().GetNode())
 	case *pb.TimelineEvent_NodeRemoved:
