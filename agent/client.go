/*
Copyright 2016 Gravitational, Inc.

Licensed under the Apache License, Version 2.0 (the "License");
you may not use this file except in compliance with the License.
You may obtain a copy of the License at

    http://www.apache.org/licenses/LICENSE-2.0

Unless required by applicable law or agreed to in writing, software
distributed under the License is distributed on an "AS IS" BASIS,
WITHOUT WARRANTIES OR CONDITIONS OF ANY KIND, either express or implied.
See the License for the specific language governing permissions and
limitations under the License.
*/

package agent

import (
	"crypto/tls"
	"crypto/x509"
	"io/ioutil"

	pb "github.com/gravitational/satellite/agent/proto/agentpb"

	"github.com/gravitational/trace"
	"golang.org/x/net/context"
	"google.golang.org/grpc"
	"google.golang.org/grpc/credentials"
)

// Client is an interface to communicate with the serf cluster via agent RPC.
type Client interface {
	// Status reports the health status of a serf cluster.
	Status(context.Context) (*pb.SystemStatus, error)
	// LocalStatus reports the health status of the local serf cluster node.
	LocalStatus(context.Context) (*pb.NodeStatus, error)
	// Time returns the current time on the target node.
	Time(context.Context, *pb.TimeRequest) (*pb.TimeResponse, error)
}

type client struct {
	pb.AgentClient
	conn *grpc.ClientConn
}

// NewClientFunc defines a function that returns RPC agent client.
type NewClientFunc func(ctx context.Context, addr, caFile, certFile, keyFile string) (*client, error)

// NewClient creates a agent RPC client to the given address
// using the specified client certificate certFile
func NewClient(ctx context.Context, addr, caFile, certFile, keyFile string) (*client, error) {
	return newClient(ctx, addr, "", caFile, certFile, keyFile)
}

// newClient additional allows a serverName override, but is only available
// from unit tests
func newClient(ctx context.Context, addr, serverName, caFile, certFile, keyFile string) (*client, error) {
	// Load client cert/key
	cert, err := tls.LoadX509KeyPair(certFile, keyFile)
	if err != nil {
		return nil, trace.ConvertSystemError(err)
	}

	// Load the CA of the server
	clientCACert, err := ioutil.ReadFile(caFile)
	if err != nil {
		return nil, trace.ConvertSystemError(err)
	}

	certPool := x509.NewCertPool()
	if !certPool.AppendCertsFromPEM(clientCACert) {
		return nil, trace.Wrap(err, "failed to append certificates from %v", caFile)
	}

	creds := credentials.NewTLS(&tls.Config{
		RootCAs:      certPool,
		Certificates: []tls.Certificate{cert},
		MinVersion:   tls.VersionTLS12,
		ServerName:   serverName,
		// Use TLS Modern capability suites
		// https://wiki.mozilla.org/Security/Server_Side_TLS
		CipherSuites: []uint16{
			tls.TLS_ECDHE_ECDSA_WITH_AES_256_GCM_SHA384,
			tls.TLS_ECDHE_RSA_WITH_AES_256_GCM_SHA384,
			tls.TLS_ECDHE_ECDSA_WITH_CHACHA20_POLY1305,
			tls.TLS_ECDHE_RSA_WITH_CHACHA20_POLY1305,
			tls.TLS_ECDHE_ECDSA_WITH_AES_128_GCM_SHA256,
			tls.TLS_ECDHE_RSA_WITH_AES_128_GCM_SHA256,
			tls.TLS_ECDHE_ECDSA_WITH_AES_128_CBC_SHA256,
			tls.TLS_ECDHE_RSA_WITH_AES_128_CBC_SHA256,
		},
	})

	return NewClientWithCreds(ctx, addr, creds)
}

// NewClientWithCreds creates a new agent RPC client to the given address
// using specified credentials creds
<<<<<<< HEAD
func NewClientWithCreds(addr string, creds credentials.TransportCredentials) (*client, error) {
	conn, err := grpc.Dial(addr, grpc.WithTransportCredentials(creds))

=======
func NewClientWithCreds(ctx context.Context, addr string, creds credentials.TransportCredentials) (*client, error) {
	conn, err := grpc.DialContext(
		ctx,
		addr,
		grpc.WithTransportCredentials(creds),
	)
>>>>>>> 6eb549f2
	if err != nil {
		return nil, trace.Wrap(err, "failed to dial")
	}

	c := pb.NewAgentClient(conn)
	return &client{AgentClient: c, conn: conn}, nil
}

// Status reports the health status of the serf cluster.
func (r *client) Status(ctx context.Context) (*pb.SystemStatus, error) {
	opts := []grpc.CallOption{
		grpc.FailFast(false),
	}
	resp, err := r.AgentClient.Status(ctx, &pb.StatusRequest{}, opts...)
	if err != nil {
		return nil, ConvertGRPCError(err)
	}
	return resp.Status, nil
}

// LocalStatus reports the health status of the local serf node.
func (r *client) LocalStatus(ctx context.Context) (*pb.NodeStatus, error) {
	opts := []grpc.CallOption{
		grpc.FailFast(false),
	}
	resp, err := r.AgentClient.LocalStatus(ctx, &pb.LocalStatusRequest{}, opts...)
	if err != nil {
		return nil, ConvertGRPCError(err)
	}
	return resp.Status, nil
}

// Time returns the current time on the target node.
func (r *client) Time(ctx context.Context, req *pb.TimeRequest) (time *pb.TimeResponse, err error) {
	opts := []grpc.CallOption{
		grpc.FailFast(false),
	}
	resp, err := r.AgentClient.Time(ctx, req, opts...)
	if err != nil {
		return nil, ConvertGRPCError(err)
	}
	return resp, nil
}

// Close closes the RPC client connection.
func (r *client) Close() error {
	return r.conn.Close()
}<|MERGE_RESOLUTION|>--- conflicted
+++ resolved
@@ -97,18 +97,8 @@
 
 // NewClientWithCreds creates a new agent RPC client to the given address
 // using specified credentials creds
-<<<<<<< HEAD
-func NewClientWithCreds(addr string, creds credentials.TransportCredentials) (*client, error) {
-	conn, err := grpc.Dial(addr, grpc.WithTransportCredentials(creds))
-
-=======
 func NewClientWithCreds(ctx context.Context, addr string, creds credentials.TransportCredentials) (*client, error) {
-	conn, err := grpc.DialContext(
-		ctx,
-		addr,
-		grpc.WithTransportCredentials(creds),
-	)
->>>>>>> 6eb549f2
+	conn, err := grpc.DialContext(ctx, addr, grpc.WithTransportCredentials(creds))
 	if err != nil {
 		return nil, trace.Wrap(err, "failed to dial")
 	}
