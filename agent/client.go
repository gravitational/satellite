--- conflicted
+++ resolved
@@ -38,11 +38,7 @@
 	// Time returns the current time on the target node.
 	Time(context.Context, *pb.TimeRequest) (*pb.TimeResponse, error)
 	// Timeline returns the current status timeline.
-<<<<<<< HEAD
-	Timeline(context.Context) (*pb.TimelineResponse, error)
-=======
 	Timeline(context.Context, *pb.TimelineRequest) (*pb.TimelineResponse, error)
->>>>>>> b7105ccf
 	// UpdateTimeline requests that the timeline be updated with the specified event.
 	UpdateTimeline(context.Context, *pb.UpdateRequest) (*pb.UpdateResponse, error)
 }
@@ -150,13 +146,8 @@
 }
 
 // Timeline returns the current status timeline.
-<<<<<<< HEAD
-func (r *client) Timeline(ctx context.Context) (timeline *pb.TimelineResponse, err error) {
-	resp, err := r.AgentClient.Timeline(ctx, &pb.TimelineRequest{}, r.callOptions...)
-=======
 func (r *client) Timeline(ctx context.Context, req *pb.TimelineRequest) (timeline *pb.TimelineResponse, err error) {
 	resp, err := r.AgentClient.Timeline(ctx, req, r.callOptions...)
->>>>>>> b7105ccf
 	if err != nil {
 		return nil, ConvertGRPCError(err)
 	}
