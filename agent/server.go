/*
Copyright 2016 Gravitational, Inc.

Licensed under the Apache License, Version 2.0 (the "License");
you may not use this file except in compliance with the License.
You may obtain a copy of the License at

    http://www.apache.org/licenses/LICENSE-2.0

Unless required by applicable law or agreed to in writing, software
distributed under the License is distributed on an "AS IS" BASIS,
WITHOUT WARRANTIES OR CONDITIONS OF ANY KIND, either express or implied.
See the License for the specific language governing permissions and
limitations under the License.
*/

package agent

import (
	"crypto/tls"
	"crypto/x509"
	"fmt"
	"io/ioutil"
	"net/http"
	"strings"
	"time"

	"github.com/gravitational/satellite/utils"

	pb "github.com/gravitational/satellite/agent/proto/agentpb"

	"github.com/gravitational/roundtrip"
	"github.com/gravitational/trace"
	serf "github.com/hashicorp/serf/client"
	log "github.com/sirupsen/logrus"
	"golang.org/x/net/context"
	"google.golang.org/grpc"
	"google.golang.org/grpc/credentials"
)

// RPCPort specifies the default RPC port.
const RPCPort = 7575 // FIXME: use serf to discover agents

// RPCServer is the interface that defines the interaction with an agent via RPC.
type RPCServer interface {
	Status(context.Context, *pb.StatusRequest) (*pb.StatusResponse, error)
	LocalStatus(context.Context, *pb.LocalStatusRequest) (*pb.LocalStatusResponse, error)
	Time(context.Context, *pb.TimeRequest) (*pb.TimeResponse, error)
	Timeline(context.Context, *pb.TimelineRequest) (*pb.TimelineResponse, error)
	UpdateTimeline(context.Context, *pb.UpdateRequest) (*pb.UpdateResponse, error)
	Stop()
}

// server implements RPCServer for an agent.
type server struct {
	*grpc.Server
	agent       *agent
	httpServers []*http.Server
}

// Status reports the health status of a serf cluster by iterating over the list
// of currently active cluster members and collecting their respective health statuses.
func (r *server) Status(ctx context.Context, req *pb.StatusRequest) (resp *pb.StatusResponse, err error) {
	resp = &pb.StatusResponse{}

	resp.Status, err = r.agent.recentStatus()
	if err != nil {
		return nil, trace.Wrap(err)
	}

	return resp, nil
}

// LocalStatus reports the health status of the local serf node.
func (r *server) LocalStatus(ctx context.Context, req *pb.LocalStatusRequest) (resp *pb.LocalStatusResponse, err error) {
	resp = &pb.LocalStatusResponse{}

	resp.Status = r.agent.recentLocalStatus()

	return resp, nil
}

// Time sends back the target node server time
func (r *server) Time(ctx context.Context, req *pb.TimeRequest) (*pb.TimeResponse, error) {
	return &pb.TimeResponse{
		Timestamp: pb.NewTimeToProto(time.Now().UTC()),
	}, nil
}

// Timeline sends the current status timeline
func (r *server) Timeline(ctx context.Context, req *pb.TimelineRequest) (*pb.TimelineResponse, error) {
	events, err := r.agent.Timeline.GetEvents(ctx, req.GetParams())
	if err != nil {
		return nil, GRPCError(err)
	}

	return &pb.TimelineResponse{
		Events: events,
	}, nil
}

// UpdateTimeline updates the timeline with a new event.
// Duplicate requests will have no effect.
func (r *server) UpdateTimeline(ctx context.Context, req *pb.UpdateRequest) (*pb.UpdateResponse, error) {
	if err := r.agent.Timeline.RecordTimeline(ctx, []*pb.TimelineEvent{req.GetEvent()}); err != nil {
		return nil, GRPCError(err)
	}
	return &pb.UpdateResponse{}, nil
}

// Stop stops the grpc server and any additional http servers.
// TODO: modify Stop to return error
func (r *server) Stop() {
	// TODO: pass context in as a parameter.
	ctx, cancel := context.WithTimeout(context.Background(), 5*time.Second)
	defer cancel()

	if err := r.stopHTTPServers(ctx); err != nil {
		log.WithError(err).Error("Some HTTP servers failed to shutdown.")
	}

	r.Server.Stop()
}

// stopHTTPServers shuts down all listening http servers.
func (r *server) stopHTTPServers(ctx context.Context) error {
	var errors []error
	for _, srv := range r.httpServers {
		err := srv.Shutdown(ctx)
<<<<<<< HEAD
		if utils.IsContextDone(ctx) {
			return err
		}
		if err != nil {
			errors = append(errors, trace.Wrap(err, "failed to shutdown server running on: %s", srv.Addr))
=======
		if err == http.ErrServerClosed {
			log.WithError(err).Debug("Server has already been shutdown.")
			continue
		}
		if err != nil {
			errors = append(errors, trace.Wrap(err, "failed to shutdown server running on: %s", srv.Addr))
			continue
>>>>>>> 1a5cf801
		}
	}
	return trace.NewAggregate(errors...)
}

// newRPCServer creates an agent RPC endpoint for each provided listener.
func newRPCServer(agent *agent, caFile, certFile, keyFile string, rpcAddrs []string) (*server, error) {
	creds, err := credentials.NewServerTLSFromFile(certFile, keyFile)
	if err != nil {
		return nil, trace.Wrap(err, "failed to read certificate/key from %v/%v", certFile, keyFile)
	}

	caCert, err := ioutil.ReadFile(caFile)
	if err != nil {
		return nil, trace.ConvertSystemError(err)
	}
	caCertPool := x509.NewCertPool()
	caCertPool.AppendCertsFromPEM(caCert)

	tlsConfig := &tls.Config{
		ClientCAs:  caCertPool,
		ClientAuth: tls.RequireAndVerifyClientCert,
		// Use TLS Modern capability suites
		// https://wiki.mozilla.org/Security/Server_Side_TLS
		CipherSuites: []uint16{
			tls.TLS_ECDHE_ECDSA_WITH_AES_256_GCM_SHA384,
			tls.TLS_ECDHE_RSA_WITH_AES_256_GCM_SHA384,
			tls.TLS_ECDHE_ECDSA_WITH_CHACHA20_POLY1305,
			tls.TLS_ECDHE_RSA_WITH_CHACHA20_POLY1305,
			tls.TLS_ECDHE_ECDSA_WITH_AES_128_GCM_SHA256,
			tls.TLS_ECDHE_RSA_WITH_AES_128_GCM_SHA256,
			tls.TLS_ECDHE_ECDSA_WITH_AES_128_CBC_SHA256,
			tls.TLS_ECDHE_RSA_WITH_AES_128_CBC_SHA256,
		},
		PreferServerCipherSuites: true,
		MinVersion:               tls.VersionTLS12,
	}
	tlsConfig.BuildNameToCertificate()

	backend := grpc.NewServer(grpc.Creds(creds))
	server := &server{agent: agent, Server: backend}
	pb.RegisterAgentServer(backend, server)

	healthzHandler := newHealthHandler(server)

	// handler is a multiplexer for both gRPC and HTTPS queries.
	// The HTTPS endpoint returns the cluster status as JSON
	// TODO: why does server need to handle both gRPC and HTTPS queries?
	handler := grpcHandlerFunc(server, healthzHandler)

	for _, addr := range rpcAddrs {
		srv := newHTTPServer(addr, tlsConfig, handler)
		server.httpServers = append(server.httpServers, srv)

		// TODO: separate Start function to start listening.
		go func(srv *http.Server) {
			err := srv.ListenAndServeTLS(certFile, keyFile)
			if err == http.ErrServerClosed {
				log.WithError(err).Debug("Server has been shutdown/closed.")
				return
			}
			if err != nil {
				log.WithError(err).Errorf("Failed to serve on %v.", srv.Addr)
				return
			}
		}(srv)
	}
	return server, nil
}

// newHTTPServer constructs a new server using the provided config values.
func newHTTPServer(address string, tlsConfig *tls.Config, handler http.Handler) *http.Server {
	server := &http.Server{
		Addr:      address,
		TLSConfig: tlsConfig,
		Handler:   handler,
	}
	return server
}

// newHealthHandler creates a http.Handler that returns cluster status
// from an HTTPS endpoint listening on the same RPC port as the agent.
func newHealthHandler(s *server) http.HandlerFunc {
	return func(w http.ResponseWriter, r *http.Request) {
		if r.Method != "GET" {
			w.WriteHeader(http.StatusMethodNotAllowed)
			return
		}

		ctx := context.TODO()
		if r.URL.Path == "/local" || r.URL.Path == "/local/" {
			handleLocalStatus(ctx, s, w, r)
			return
		}

		if r.URL.Path == "/history" || r.URL.Path == "/history/" {
			handleHistory(ctx, s, w, r)
			return
		}

		status, err := s.Status(ctx, nil)
		if err != nil {
			roundtrip.ReplyJSON(w, http.StatusServiceUnavailable, map[string]string{"error": err.Error()})
			return
		}

		httpStatus := http.StatusOK
		if isDegraded(*status.GetStatus()) {
			httpStatus = http.StatusServiceUnavailable
		}

		roundtrip.ReplyJSON(w, httpStatus, status.GetStatus())
	}
}

func handleLocalStatus(ctx context.Context, s *server, w http.ResponseWriter, r *http.Request) {
	status, err := s.LocalStatus(ctx, nil)
	if err != nil {
		roundtrip.ReplyJSON(w, http.StatusServiceUnavailable, map[string]string{"error": err.Error()})
		return
	}

	httpStatus := http.StatusOK
	if isNodeDegraded(*status.GetStatus()) {
		httpStatus = http.StatusServiceUnavailable
	}

	roundtrip.ReplyJSON(w, httpStatus, status.GetStatus())
}

// handleHistory handles status history API call.
func handleHistory(ctx context.Context, s *server, w http.ResponseWriter, r *http.Request) {
	timeline, err := s.Timeline(ctx, nil)
	if err != nil {
		roundtrip.ReplyJSON(w, http.StatusServiceUnavailable, map[string]string{"error": err.Error()})
		return
	}

	httpStatus := http.StatusOK
	roundtrip.ReplyJSON(w, httpStatus, timeline)
}

// grpcHandlerFunc returns an http.Handler that delegates to
// rpcServer on incoming gRPC connections or other otherwise
func grpcHandlerFunc(rpcServer *server, other http.Handler) http.Handler {
	return http.HandlerFunc(func(w http.ResponseWriter, r *http.Request) {
		contentType := r.Header.Get("Content-Type")
		if r.ProtoMajor == 2 && strings.Contains(contentType, "application/grpc") {
			rpcServer.ServeHTTP(w, r)
		} else {
			other.ServeHTTP(w, r)
		}
	})
}

// DefaultDialRPC is a default RPC client factory function.
// It creates a new client based on address details from the specific serf member.
func DefaultDialRPC(caFile, certFile, keyFile string) DialRPC {
	return func(ctx context.Context, member *serf.Member) (*client, error) {
		return NewClient(ctx, fmt.Sprintf("%s:%d", member.Addr.String(), RPCPort), caFile, certFile, keyFile)
	}
}<|MERGE_RESOLUTION|>--- conflicted
+++ resolved
@@ -25,8 +25,6 @@
 	"strings"
 	"time"
 
-	"github.com/gravitational/satellite/utils"
-
 	pb "github.com/gravitational/satellite/agent/proto/agentpb"
 
 	"github.com/gravitational/roundtrip"
@@ -127,13 +125,6 @@
 	var errors []error
 	for _, srv := range r.httpServers {
 		err := srv.Shutdown(ctx)
-<<<<<<< HEAD
-		if utils.IsContextDone(ctx) {
-			return err
-		}
-		if err != nil {
-			errors = append(errors, trace.Wrap(err, "failed to shutdown server running on: %s", srv.Addr))
-=======
 		if err == http.ErrServerClosed {
 			log.WithError(err).Debug("Server has already been shutdown.")
 			continue
@@ -141,7 +132,6 @@
 		if err != nil {
 			errors = append(errors, trace.Wrap(err, "failed to shutdown server running on: %s", srv.Addr))
 			continue
->>>>>>> 1a5cf801
 		}
 	}
 	return trace.NewAggregate(errors...)
