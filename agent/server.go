--- conflicted
+++ resolved
@@ -36,11 +36,7 @@
 	"google.golang.org/grpc/credentials"
 )
 
-<<<<<<< HEAD
-// RPCPort default RPC port.
-=======
 // RPCPort specifies the default RPC port.
->>>>>>> 6eb549f2
 const RPCPort = 7575 // FIXME: use serf to discover agents
 
 // RPCServer is the interface that defines the interaction with an agent via RPC.
