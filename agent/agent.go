--- conflicted
+++ resolved
@@ -463,15 +463,7 @@
 					if err = r.cache.UpdateStatus(status); err != nil {
 						log.Warnf("Error updating system status in cache: %v", err)
 					}
-<<<<<<< HEAD
-<<<<<<< HEAD
-					r.Timeline.RecordStatus(status)
-=======
 					// TODO: Record status history
->>>>>>> bernard/timeline-event-restructure
-=======
-					// TODO: Record status
->>>>>>> 06421532
 				}
 				select {
 				case <-r.done:
