/*
Copyright 2016 Gravitational, Inc.

Licensed under the Apache License, Version 2.0 (the "License");
you may not use this file except in compliance with the License.
You may obtain a copy of the License at

    http://www.apache.org/licenses/LICENSE-2.0

Unless required by applicable law or agreed to in writing, software
distributed under the License is distributed on an "AS IS" BASIS,
WITHOUT WARRANTIES OR CONDITIONS OF ANY KIND, either express or implied.
See the License for the specific language governing permissions and
limitations under the License.
*/

package agent

import (
	"fmt"
	"net"
	"net/http"
	"runtime/debug"
	"sync"
	"time"

	"github.com/gravitational/satellite/agent/cache"
	"github.com/gravitational/satellite/agent/health"
	pb "github.com/gravitational/satellite/agent/proto/agentpb"
	"github.com/gravitational/satellite/lib/history"

	"github.com/gravitational/trace"
	serf "github.com/hashicorp/serf/client"
	"github.com/jonboulle/clockwork"
	"github.com/prometheus/client_golang/prometheus/promhttp"
	log "github.com/sirupsen/logrus"
	"golang.org/x/net/context"
)

// Agent is the interface to interact with the monitoring agent.
type Agent interface {
	// Start starts agent's background jobs.
	Start() error
	// Close stops background activity and releases resources.
	Close() error
	// Join makes an attempt to join a cluster specified by the list of peers.
	Join(peers []string) error
	// LocalStatus reports the health status of the local agent node.
	LocalStatus() *pb.NodeStatus
	// IsMember returns whether this agent is already a member of serf cluster
	IsMember() bool
	// GetConfig returns the agent configuration.
	GetConfig() Config
	// CheckerRepository allows to add checks to the agent.
	health.CheckerRepository
}

// Config defines satellite configuration.
type Config struct {
	// Name of the agent unique within the cluster.
	// Names are used as a unique id within a serf cluster, so
	// it is important to avoid clashes.
	//
	// Name must match the name of the local serf agent so that the agent
	// can match itself to a serf member.
	Name string

	// NodeName is the name assigned by Kubernetes to this node
	NodeName string

	// RPCAddrs is a list of addresses agent binds to for RPC traffic.
	//
	// Usually, at least two address are used for operation.
	// Localhost is a convenience for local communication.  Cluster-visible
	// IP is required for proper inter-communication between agents.
	RPCAddrs []string

	// CAFile specifies the path to TLS Certificate Authority file
	CAFile string

	// CertFile specifies the path to TLS certificate file
	CertFile string

	// KeyFile specifies the path to TLS certificate key file
	KeyFile string

	// RPC address of local serf node.
	SerfRPCAddr string

	// Address to listen on for web interface and telemetry for Prometheus metrics.
	MetricsAddr string

	// Peers lists the nodes that are part of the initial serf cluster configuration.
	// This is not a final cluster configuration and new nodes or node updates
	// are still possible.
	Peers []string

	// Set of tags for the agent.
	// Tags is a trivial means for adding extra semantic information to an agent.
	Tags map[string]string

	// MaxHistory specifies the max size of the status timeline.
	MaxHistory int

	// Cache is a short-lived storage used by the agent to persist latest health stats.
	cache.Cache
}

// New creates an instance of an agent based on configuration options given in config.
func New(config *Config) (Agent, error) {
	if err := config.Check(); err != nil {
		return nil, trace.Wrap(err)
	}

	clientConfig := serf.Config{
		Addr: config.SerfRPCAddr,
	}
	client, err := NewSerfClient(clientConfig)
	if err != nil {
		return nil, trace.Wrap(err, "failed to connect to serf")
	}

	if config.Tags == nil {
		config.Tags = make(map[string]string)
	}

	err = client.UpdateTags(config.Tags, nil)
	if err != nil {
		return nil, trace.Wrap(err, "failed to update serf agent tags")
	}

	metricsListener, err := net.Listen("tcp", config.MetricsAddr)
	if err != nil {
		return nil, trace.Wrap(err, "failed to serve prometheus metrics")
	}

	clock := clockwork.NewRealClock()
	agent := &agent{
		Config:          *config,
		SerfClient:      client,
		name:            config.Name,
		cache:           config.Cache,
		dialRPC:         DefaultDialRPC(config.CAFile, config.CertFile, config.KeyFile),
		statusClock:     clock,
		recycleClock:    clock,
		localStatus:     emptyNodeStatus(config.Name),
		metricsListener: metricsListener,
		// TODO: initialize timeline
		Timeline: nil,
		done:     make(chan struct{}),
	}

	agent.rpc, err = newRPCServer(agent, config.CAFile, config.CertFile, config.KeyFile, config.RPCAddrs)
	if err != nil {
		return nil, trace.Wrap(err, "failed to create RPC server")
	}
	return agent, nil
}

// Check validates this configuration object
func (r Config) Check() error {
	var errors []error

	if r.CAFile == "" {
		errors = append(errors, trace.BadParameter("certificate authority file must be provided"))
	}

	if r.CertFile == "" {
		errors = append(errors, trace.BadParameter("certificate must be provided"))
	}

	if r.KeyFile == "" {
		errors = append(errors, trace.BadParameter("certificate key must be provided"))
	}

	if r.Name == "" {
		errors = append(errors, trace.BadParameter("agent name cannot be empty"))
	}

	if len(r.RPCAddrs) == 0 {
		errors = append(errors, trace.BadParameter("at least one RPC address must be provided"))
	}

	return trace.NewAggregate(errors...)
}

type agent struct {
	health.Checkers

	metricsListener net.Listener

	// SerfClient provides access to the serf agent.
	SerfClient SerfClient

	// Name of this agent.  Must be the same as the serf agent's name
	// running on the same node.
	name string

	// RPC server used by agent for client communication as well as
	// status sync with other agents.
	rpc RPCServer

	// cache persists node status history.
	cache cache.Cache

	// dialRPC is a factory function to create clients to other agents.
	// If future, agent address discovery will happen through serf.
	dialRPC DialRPC

	// done is a channel used for cleanup.
	done chan struct{}

	// These clocks abstract away access to the time package to allow
	// testing.
	statusClock  clockwork.Clock
	recycleClock clockwork.Clock

	mu sync.Mutex
	// localStatus is the last obtained local node status.
	localStatus *pb.NodeStatus

	// statusQueryReplyTimeout specifies the maximum amount of time to wait for status reply
	// from remote nodes during status collection.
	// Defaults to statusQueryReplyTimeout if unspecified
	statusQueryReplyTimeout time.Duration

	// Config is the agent configuration.
	Config

	// Timeline keeps track of status change events.
	Timeline history.Timeline
}

// DialRPC returns RPC client for the provided Serf member.
type DialRPC func(context.Context, *serf.Member) (*client, error)

// GetConfig returns the agent configuration.
func (r *agent) GetConfig() Config {
	return r.Config
}

// Start starts the agent's background tasks.
func (r *agent) Start() error {
	errChan := make(chan error, 1)

	go r.statusUpdateLoop()

	if r.metricsListener != nil {
		go func() {
			http.Handle("/metrics", promhttp.Handler())
			if err := http.Serve(r.metricsListener, nil); err != nil {
				errChan <- trace.Wrap(err)
			}
		}()
	}

	select {
	case err := <-errChan:
		return err
	case <-time.After(1 * time.Second):
		return nil
	}
}

// IsMember returns true if this agent is a member of the serf cluster
func (r *agent) IsMember() bool {
	members, err := r.SerfClient.Members()
	if err != nil {
		log.Errorf("failed to retrieve members: %v", trace.DebugReport(err))
		return false
	}
	// if we're the only one, consider that we're not in the cluster yet
	// (cause more often than not there are more than 1 member)
	if len(members) == 1 && members[0].Name == r.name {
		return false
	}
	for _, member := range members {
		if member.Name == r.name {
			return true
		}
	}
	return false
}

// Join attempts to join a serf cluster identified by peers.
func (r *agent) Join(peers []string) error {
	noReplay := false
	numJoined, err := r.SerfClient.Join(peers, noReplay)
	if err != nil {
		return trace.Wrap(err)
	}
	log.Infof("joined %d nodes", numJoined)
	return nil
}

// Close stops all background activity and releases the agent's resources.
func (r *agent) Close() (err error) {
	var errors []error
	if r.metricsListener != nil {
		err = r.metricsListener.Close()
		if err != nil {
			errors = append(errors, trace.Wrap(err))
		}
	}

	r.rpc.Stop()
	close(r.done)

	err = r.SerfClient.Close()
	if err != nil {
		errors = append(errors, trace.Wrap(err))
	}

	if len(errors) > 0 {
		return trace.NewAggregate(errors...)
	}
	return nil
}

// LocalStatus reports the status of the local agent node.
func (r *agent) LocalStatus() *pb.NodeStatus {
	return r.recentLocalStatus()
}

// runChecks executes the monitoring tests configured for this agent in parallel.
func (r *agent) runChecks(ctx context.Context) *pb.NodeStatus {
	// semaphoreCh limits the number of concurrent checkers
	semaphoreCh := make(chan struct{}, maxConcurrentCheckers)
	// channel for collecting resulting health probes
	probeCh := make(chan health.Probes, len(r.Checkers))

	ctxChecks, cancelChecks := context.WithTimeout(ctx, checksTimeout)
	defer cancelChecks()

	for _, c := range r.Checkers {
		select {
		case semaphoreCh <- struct{}{}:
			go runChecker(ctxChecks, c, probeCh, semaphoreCh)
		case <-ctx.Done():
			log.Warnf("Timed out running tests: %v.", ctx.Err())
			return emptyNodeStatus(r.name)
		}
	}

	var probes health.Probes
	for i := 0; i < len(r.Checkers); i++ {
		select {
		case probe := <-probeCh:
			probes = append(probes, probe...)
		case <-ctx.Done():
			log.Warnf("Timed out collecting test results: %v.", ctx.Err())
			return &pb.NodeStatus{
				Name:   r.name,
				Status: pb.NodeStatus_Degraded,
				Probes: probes.GetProbes(),
			}
		}
	}

	return &pb.NodeStatus{
		Name:   r.name,
		Status: probes.Status(),
		Probes: probes.GetProbes(),
	}
}

// runChecker executes the specified checker and reports results on probeCh.
// If the checker panics, the resulting probe will describe the checker failure.
// Semaphore channel is guaranteed to receive a value upon completion.
func runChecker(ctx context.Context, checker health.Checker, probeCh chan<- health.Probes, semaphoreCh <-chan struct{}) {
	defer func() {
		if err := recover(); err != nil {
			var probes health.Probes
			probes.Add(&pb.Probe{
				Checker:  checker.Name(),
				Status:   pb.Probe_Failed,
				Severity: pb.Probe_Critical,
				Error:    trace.Errorf("checker panicked: %v\n%s", err, debug.Stack()).Error(),
			})
			probeCh <- probes
		}
		// release checker slot
		<-semaphoreCh
	}()

	log.Debugf("Running checker %q.", checker.Name())

	ctxProbe, cancelProbe := context.WithTimeout(ctx, probeTimeout)
	defer cancelProbe()

	checkCh := make(chan health.Probes, 1)
	go func() {
		var probes health.Probes
		checker.Check(ctxProbe, &probes)
		checkCh <- probes
	}()

	select {
	case probes := <-checkCh:
		probeCh <- probes
	case <-ctx.Done():
		var probes health.Probes
		probes.Add(&pb.Probe{
			Checker:  checker.Name(),
			Status:   pb.Probe_Failed,
			Severity: pb.Probe_Critical,
			Error:    "checker does not comply with specified context, potential goroutine leak",
		})
	}
}

// statusUpdateTimeout is the amount of time to wait between status update collections.
const statusUpdateTimeout = 30 * time.Second

// recycleTimeout is the amount of time to wait between recycle attempts.
// Recycle is a request to clean up / remove stale data that backends can choose to
// implement.
const recycleTimeout = 10 * time.Minute

// statusQueryReplyTimeout specifies the amount of time to wait for the cluster
// status query reply.
const statusQueryReplyTimeout = 30 * time.Second

// nodeTimeout specifies the amout of time to wait for a node status query reply.
// The nodeTimeout is smaller than the statusQueryReplyTimeout so that node
// status collection step can return results before the deadline.
const nodeTimeout = 25 * time.Second

// checksTimeout specifies the amount of time to wait for a check to complete.
// The checksTimeout is smaller than the nodeTimeout so that the checks
// can return results before the deadline.
const checksTimeout = 20 * time.Second

// probeTimeout specifies the amount of time to wait for a probe to complete.
// The probeTimeout is smaller than the checksTimeout so that the probe
// collection step can return results before the deadline.
const probeTimeout = 15 * time.Second

// statusUpdateLoop is a long running background process that periodically
// updates the health status of the cluster by querying status of other active
// cluster members.
func (r *agent) statusUpdateLoop() {
	statusUpdateCh := r.statusClock.After(statusUpdateTimeout)
	recycleCh := r.recycleClock.After(recycleTimeout)
	replyTimeout := r.statusQueryReplyTimeout
	if replyTimeout == 0 {
		replyTimeout = statusQueryReplyTimeout
	}
	// collectCh is a channel that receives updates when the status collecting process
	// has finished collecting
	collectCh := make(chan struct{})
	for {
		select {
		case <-statusUpdateCh:
			ctx, cancel := context.WithTimeout(context.Background(), replyTimeout)
			go func() {
				defer cancel() // close context if collection finishes before the deadline
				status, err := r.collectStatus(ctx)
				if err != nil {
					log.Warnf("Error collecting system status: %v.", err)
				}
				if status != nil {
					if err = r.cache.UpdateStatus(status); err != nil {
						log.Warnf("Error updating system status in cache: %v", err)
					}
<<<<<<< HEAD
					// TODO: Record status
=======
					// TODO: Record status history
>>>>>>> 2a7a971f
				}
				select {
				case <-r.done:
				case collectCh <- struct{}{}:
				}
			}()
			select {
			case <-collectCh:
				statusUpdateCh = r.statusClock.After(statusUpdateTimeout)
			case <-r.done:
				cancel()
				return
			}
		case <-recycleCh:
			err := r.cache.Recycle()
			if err != nil {
				log.Warningf("error recycling stats: %v", err)
			}
			recycleCh = r.recycleClock.After(recycleTimeout)
		case <-r.done:
			return
		}
	}
}

// collectStatus obtains the cluster status by querying statuses of
// known cluster members.
func (r *agent) collectStatus(ctx context.Context) (systemStatus *pb.SystemStatus, err error) {
	systemStatus = &pb.SystemStatus{
		Status:    pb.SystemStatus_Unknown,
		Timestamp: pb.NewTimeToProto(r.statusClock.Now()),
	}

	members, err := r.SerfClient.Members()
	if err != nil {
		log.WithError(err).Warn("Failed to query serf members.")
		return nil, trace.Wrap(err, "failed to query serf members")
	}
	members = filterLeft(members)

	log.Debugf("Started collecting statuses from members %v.", members)

	ctxNode, cancelNode := context.WithTimeout(ctx, nodeTimeout)
	defer cancelNode()

	statusCh := make(chan *statusResponse, len(members))
	for _, member := range members {
		if r.name == member.Name {
			go r.getLocalStatus(ctxNode, member, statusCh)
		} else {
			go r.getStatusFrom(ctxNode, member, statusCh)
		}
	}

L:
	for i := 0; i < len(members); i++ {
		select {
		case status := <-statusCh:
			log.Debugf("Retrieved status from %v: %v.", status.member, status.NodeStatus)
			nodeStatus := status.NodeStatus
			if status.err != nil {
				log.Warnf("Failed to query node %s(%v) status: %v.",
					status.member.Name, status.member.Addr, status.err)
				nodeStatus = unknownNodeStatus(&status.member)
			}
			systemStatus.Nodes = append(systemStatus.Nodes, nodeStatus)
		case <-ctx.Done():
			log.Warnf("Timed out collecting node statuses: %v.", ctx.Err())
			// With insufficient status responses received, system status
			// will be automatically degraded
			break L
		}
	}
	setSystemStatus(systemStatus, members)

	return systemStatus, nil
}

// collectLocalStatus executes monitoring tests on the local node.
func (r *agent) collectLocalStatus(ctx context.Context, local *serf.Member) (status *pb.NodeStatus) {
	status = r.runChecks(ctx)
	status.MemberStatus = statusFromMember(local)
	r.mu.Lock()
	r.localStatus = status
	r.mu.Unlock()

	return status
}

// getLocalStatus obtains local node status.
func (r *agent) getLocalStatus(ctx context.Context, local serf.Member, respc chan<- *statusResponse) {
	status := r.collectLocalStatus(ctx, &local)
	resp := &statusResponse{
		NodeStatus: status,
		member:     local,
	}
	select {
	case respc <- resp:
	case <-r.done:
	}
}

// getStatusFrom obtains node status from the node identified by member.
func (r *agent) getStatusFrom(ctx context.Context, member serf.Member, respc chan<- *statusResponse) {
	client, err := r.dialRPC(ctx, &member)
	resp := &statusResponse{member: member}
	if err != nil {
		resp.err = trace.Wrap(err)
	} else {
		defer client.Close()
		var status *pb.NodeStatus
		status, err = client.LocalStatus(ctx)
		if err != nil {
			resp.err = trace.Wrap(err)
		} else {
			resp.NodeStatus = status
		}
	}
	select {
	case respc <- resp:
	case <-r.done:
	}
}

// statusResponse describes a status response from a background process that obtains
// health status on the specified serf node.
type statusResponse struct {
	*pb.NodeStatus
	member serf.Member
	err    error
}

// recentStatus returns the last known cluster status.
func (r *agent) recentStatus() (status *pb.SystemStatus, err error) {
	status, err = r.cache.RecentStatus()
	if err == nil && status == nil {
		status = pb.EmptyStatus()
	}
	return status, trace.Wrap(err)
}

// recentLocalStatus returns the last known local node status.
func (r *agent) recentLocalStatus() *pb.NodeStatus {
	r.mu.Lock()
	defer r.mu.Unlock()
	return r.localStatus
}

func toMemberStatus(status string) pb.MemberStatus_Type {
	switch MemberStatus(status) {
	case MemberAlive:
		return pb.MemberStatus_Alive
	case MemberLeaving:
		return pb.MemberStatus_Leaving
	case MemberLeft:
		return pb.MemberStatus_Left
	case MemberFailed:
		return pb.MemberStatus_Failed
	}
	return pb.MemberStatus_None
}

// unknownNodeStatus creates an `unknown` node status for a node specified with member.
func unknownNodeStatus(member *serf.Member) *pb.NodeStatus {
	return &pb.NodeStatus{
		Name:         member.Name,
		Status:       pb.NodeStatus_Unknown,
		MemberStatus: statusFromMember(member),
	}
}

// emptyNodeStatus creates an empty node status.
func emptyNodeStatus(name string) *pb.NodeStatus {
	return &pb.NodeStatus{
		Name:         name,
		Status:       pb.NodeStatus_Unknown,
		MemberStatus: &pb.MemberStatus{Name: name},
	}
}

// emptySystemStatus creates an empty system status.
func emptySystemStatus() *pb.SystemStatus {
	return &pb.SystemStatus{
		Status: pb.SystemStatus_Unknown,
	}
}

// statusFromMember returns new member status value for the specified serf member.
func statusFromMember(member *serf.Member) *pb.MemberStatus {
	return &pb.MemberStatus{
		Name:   member.Name,
		Status: toMemberStatus(member.Status),
		Tags:   member.Tags,
		Addr:   fmt.Sprintf("%s:%d", member.Addr.String(), member.Port),
	}
}

// filterLeft filters out members that have left the serf cluster
func filterLeft(members []serf.Member) (result []serf.Member) {
	result = make([]serf.Member, 0, len(members))
	for _, member := range members {
		if member.Status == MemberLeft {
			// Skip
			continue
		}
		result = append(result, member)
	}
	return result
}

// maxConcurrentCheckers specifies the maximum number of checkers active at
// any given time.
const maxConcurrentCheckers = 10<|MERGE_RESOLUTION|>--- conflicted
+++ resolved
@@ -463,11 +463,7 @@
 					if err = r.cache.UpdateStatus(status); err != nil {
 						log.Warnf("Error updating system status in cache: %v", err)
 					}
-<<<<<<< HEAD
-					// TODO: Record status
-=======
 					// TODO: Record status history
->>>>>>> 2a7a971f
 				}
 				select {
 				case <-r.done:
