--- conflicted
+++ resolved
@@ -23,15 +23,11 @@
 	"gopkg.in/check.v1"
 )
 
-<<<<<<< HEAD
-func TestFileHandleAllocatableChecker(t *testing.T) {
-=======
 type SysctlSuite struct{}
 
 var _ = check.Suite(&SysctlSuite{})
 
 func (s *SysctlSuite) TestFileHandleAllocatableChecker(c *check.C) {
->>>>>>> fbd473af
 	testCases := []struct {
 		sysctl  string
 		checker FileHandleAllocatableChecker
