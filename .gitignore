--- conflicted
+++ resolved
@@ -1,12 +1,3 @@
 build
 *.swp
-*.test
-<<<<<<< HEAD
-.*
-
-# ansible
-**/ansible/inventory
-**/ansible/ssh-config
-=======
-.*
->>>>>>> b7105ccf
+*.test