/*
Copyright 2019 Gravitational, Inc.

Licensed under the Apache License, Version 2.0 (the "License");
you may not use this file except in compliance with the License.
You may obtain a copy of the License at

    http://www.apache.org/licenses/LICENSE-2.0

Unless required by applicable law or agreed to in writing, software
distributed under the License is distributed on an "AS IS" BASIS,
WITHOUT WARRANTIES OR CONDITIONS OF ANY KIND, either express or implied.
See the License for the specific language governing permissions and
limitations under the License.
*/

package history

import (
	"context"
	"sync"

	"github.com/jonboulle/clockwork"
)

// MemTimeline represents a timeline of cluster status events. The Timeline
// can hold a specified amount of events and uses a FIFO eviction policy.
// Timeline events are only stored in memory.
//
// Implements Timeline
type MemTimeline struct {
	// clock is used to record event timestamps.
	clock clockwork.Clock
	// capacity specifies the max number of events stored in the timeline.
	capacity int
	// events holds the latest status events.
	events []Event
	// lastStatus holds the last recorded cluster status.
	lastStatus ClusterStatus
	// mu locks timeline access
	mu sync.Mutex
}

// NewMemTimeline initializes and returns a new MemTimeline with the specified
// size.
func NewMemTimeline(clock clockwork.Clock, capacity int) *MemTimeline {
	return &MemTimeline{
		clock:      clock,
		capacity:   capacity,
		events:     make([]Event, 0, capacity),
		lastStatus: NewClusterStatus(nil),
	}
}

// RecordStatus records the differences between the previously stored status
// to the newly provided status into the timeline. The ctx is unused for
// MemTimeline.
func (t *MemTimeline) RecordStatus(ctx context.Context, status ClusterStatus) error {
	events := t.lastStatus.diffCluster(t.clock, status)
	if len(events) == 0 {
		return nil
	}

	t.mu.Lock()
	defer t.mu.Unlock()

	for _, event := range events {
		t.addEvent(event)
	}
	t.lastStatus = status
	return nil
}

// GetEvents returns the current timeline.
<<<<<<< HEAD
func (t *MemTimeline) GetEvents() ([]Event, error) {
=======
// Context unused for MemTimeline.
func (t *MemTimeline) GetEvents(ctx context.Context) ([]*Event, error) {
>>>>>>> 06421532
	t.mu.Lock()
	defer t.mu.Unlock()
	return t.events, nil
}

// addEvent appends the provided event to the timeline.
func (t *MemTimeline) addEvent(event Event) {
	if len(t.events) >= t.capacity {
		t.events = t.events[1:]
	}
	t.events = append(t.events, event)
}<|MERGE_RESOLUTION|>--- conflicted
+++ resolved
@@ -72,12 +72,8 @@
 }
 
 // GetEvents returns the current timeline.
-<<<<<<< HEAD
-func (t *MemTimeline) GetEvents() ([]Event, error) {
-=======
 // Context unused for MemTimeline.
-func (t *MemTimeline) GetEvents(ctx context.Context) ([]*Event, error) {
->>>>>>> 06421532
+func (t *MemTimeline) GetEvents(ctx context.Context) ([]Event, error) {
 	t.mu.Lock()
 	defer t.mu.Unlock()
 	return t.events, nil
