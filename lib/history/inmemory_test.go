/*
Copyright 2019 Gravitational, Inc.

Licensed under the Apache License, Version 2.0 (the "License");
you may not use this file except in compliance with the License.
You may obtain a copy of the License at

	http://www.apache.org/licenses/LICENSE-2.0

Unless required by applicable law or agreed to in writing, software
distributed under the License is distributed on an "AS IS" BASIS,
WITHOUT WARRANTIES OR CONDITIONS OF ANY KIND, either express or implied.
See the License for the specific language governing permissions and
limitations under the License.
*/

package history

import (
	"context"
<<<<<<< HEAD
	"testing"
	"time"
=======
>>>>>>> 2a7a971f

	pb "github.com/gravitational/satellite/agent/proto/agentpb"

	"github.com/jonboulle/clockwork"
	. "gopkg.in/check.v1"
)

type InMemorySuite struct {
	clock clockwork.FakeClock
}

var _ = Suite(&InMemorySuite{})

func (s *InMemorySuite) SetUpSuite(c *C) {
	s.clock = clockwork.NewFakeClock()
}

func (s *InMemorySuite) TestRecordStatus(c *C) {
	var timeline Timeline
<<<<<<< HEAD
	timeline = NewMemTimeline(1)

	err := timeline.RecordStatus(context.TODO(), &pb.SystemStatus{Status: pb.SystemStatus_Running})
	c.Assert(err, IsNil)

	actual, err := timeline.GetEvents(context.TODO())
	c.Assert(err, IsNil)

	expected := []*Event{
		NewClusterRecoveredEvent(time.Time{}, pb.SystemStatus_Unknown.String(), pb.SystemStatus_Running.String()),
	}
=======
	timeline = NewMemTimeline(s.clock, 1)
	err := timeline.RecordStatus(context.TODO(), &pb.SystemStatus{Status: pb.SystemStatus_Running})
	c.Assert(err, IsNil)

	actual, err := timeline.GetEvents(context.TODO())
	c.Assert(err, IsNil)
>>>>>>> 2a7a971f

	expected := []*pb.TimelineEvent{NewClusterRecovered(s.clock.Now())}
	c.Assert(actual, DeepEquals, expected, Commentf("Test record status"))
}

func (s *InMemorySuite) TestFIFOEviction(c *C) {
	var timeline Timeline
<<<<<<< HEAD
	timeline = NewMemTimeline(1)

	old := pb.SystemStatus_Running
	new := pb.SystemStatus_Degraded

	err := timeline.RecordStatus(context.TODO(), &pb.SystemStatus{Status: old})
	c.Assert(err, IsNil)

	err = timeline.RecordStatus(context.TODO(), &pb.SystemStatus{Status: new})
	c.Assert(err, IsNil)

	actual, err := timeline.GetEvents(context.TODO())
	c.Assert(err, IsNil)

	expected := []*Event{NewClusterDegradedEvent(time.Time{}, old.String(), new.String())}
=======
	timeline = NewMemTimeline(s.clock, 1)

	old := &pb.SystemStatus{Status: pb.SystemStatus_Running}
	new := &pb.SystemStatus{Status: pb.SystemStatus_Degraded}

	err := timeline.RecordStatus(context.TODO(), old)
	c.Assert(err, IsNil)

	err = timeline.RecordStatus(context.TODO(), new)
	c.Assert(err, IsNil)

	actual, err := timeline.GetEvents(context.TODO())
	c.Assert(err, IsNil)
>>>>>>> 2a7a971f

	expected := []*pb.TimelineEvent{NewClusterDegraded(s.clock.Now())}
	c.Assert(actual, DeepEquals, expected, Commentf("Test FIFO eviction"))
}<|MERGE_RESOLUTION|>--- conflicted
+++ resolved
@@ -18,11 +18,6 @@
 
 import (
 	"context"
-<<<<<<< HEAD
-	"testing"
-	"time"
-=======
->>>>>>> 2a7a971f
 
 	pb "github.com/gravitational/satellite/agent/proto/agentpb"
 
@@ -42,26 +37,12 @@
 
 func (s *InMemorySuite) TestRecordStatus(c *C) {
 	var timeline Timeline
-<<<<<<< HEAD
-	timeline = NewMemTimeline(1)
-
-	err := timeline.RecordStatus(context.TODO(), &pb.SystemStatus{Status: pb.SystemStatus_Running})
-	c.Assert(err, IsNil)
-
-	actual, err := timeline.GetEvents(context.TODO())
-	c.Assert(err, IsNil)
-
-	expected := []*Event{
-		NewClusterRecoveredEvent(time.Time{}, pb.SystemStatus_Unknown.String(), pb.SystemStatus_Running.String()),
-	}
-=======
 	timeline = NewMemTimeline(s.clock, 1)
 	err := timeline.RecordStatus(context.TODO(), &pb.SystemStatus{Status: pb.SystemStatus_Running})
 	c.Assert(err, IsNil)
 
 	actual, err := timeline.GetEvents(context.TODO())
 	c.Assert(err, IsNil)
->>>>>>> 2a7a971f
 
 	expected := []*pb.TimelineEvent{NewClusterRecovered(s.clock.Now())}
 	c.Assert(actual, DeepEquals, expected, Commentf("Test record status"))
@@ -69,23 +50,6 @@
 
 func (s *InMemorySuite) TestFIFOEviction(c *C) {
 	var timeline Timeline
-<<<<<<< HEAD
-	timeline = NewMemTimeline(1)
-
-	old := pb.SystemStatus_Running
-	new := pb.SystemStatus_Degraded
-
-	err := timeline.RecordStatus(context.TODO(), &pb.SystemStatus{Status: old})
-	c.Assert(err, IsNil)
-
-	err = timeline.RecordStatus(context.TODO(), &pb.SystemStatus{Status: new})
-	c.Assert(err, IsNil)
-
-	actual, err := timeline.GetEvents(context.TODO())
-	c.Assert(err, IsNil)
-
-	expected := []*Event{NewClusterDegradedEvent(time.Time{}, old.String(), new.String())}
-=======
 	timeline = NewMemTimeline(s.clock, 1)
 
 	old := &pb.SystemStatus{Status: pb.SystemStatus_Running}
@@ -99,7 +63,6 @@
 
 	actual, err := timeline.GetEvents(context.TODO())
 	c.Assert(err, IsNil)
->>>>>>> 2a7a971f
 
 	expected := []*pb.TimelineEvent{NewClusterDegraded(s.clock.Now())}
 	c.Assert(actual, DeepEquals, expected, Commentf("Test FIFO eviction"))
