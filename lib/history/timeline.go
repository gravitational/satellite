/*
Copyright 2019 Gravitational, Inc.

Licensed under the Apache License, Version 2.0 (the "License");
you may not use this file except in compliance with the License.
You may obtain a copy of the License at

    http://www.apache.org/licenses/LICENSE-2.0

Unless required by applicable law or agreed to in writing, software
distributed under the License is distributed on an "AS IS" BASIS,
WITHOUT WARRANTIES OR CONDITIONS OF ANY KIND, either express or implied.
See the License for the specific language governing permissions and
limitations under the License.
*/

// Package history provides interfaces for keeping track of cluster status history.
package history

import (
<<<<<<< HEAD
	"github.com/jonboulle/clockwork"
=======
	"context"
	"time"

	pb "github.com/gravitational/satellite/agent/proto/agentpb"
>>>>>>> 2d856b6d
)

// Timeline can be used to record changes in the system status and retrieve them
// as a list of Events.
type Timeline interface {
	// RecordStatus records any changes that have occurred since the previous
<<<<<<< HEAD
	// recorded status. Timestamps will be recorded from the provided clock.
	RecordStatus(clock clockwork.Clock, status ClusterStatus)
	// GetEvents returns the currently stored list of events.
	GetEvents() []Event
=======
	// recorded status.
	RecordStatus(ctx context.Context, status *pb.SystemStatus) error
	// GetEvents returns the currently stored list of events.
	GetEvents() ([]*Event, error)
	// TODO: Add method to query/filter events.
	// Query(...) []*Event
}

// Cluster represents the overall status of a cluster.
type Cluster struct {
	// Status specifies the cluster status.
	Status string
	// Nodes specify the individual node statuses.
	Nodes map[string]*Node
}

// diffCluster calculates the differences from the provided cluster and returns
// the differences as a list of events.
func (c *Cluster) diffCluster(cluster *Cluster) (events []*Event) {
	// Compare cluster status
	if c.Status != cluster.Status {
		var event *Event
		if cluster.Status == pb.SystemStatus_Running.String() {
			event = NewClusterRecoveredEvent(time.Now(), c.Status, cluster.Status)
		} else {
			event = NewClusterDegradedEvent(time.Now(), c.Status, cluster.Status)
		}
		events = append(events, event)
	}

	// Keep track of removed nodes
	removed := map[string]bool{}
	for name := range c.Nodes {
		removed[name] = true
	}

	for name, newNode := range cluster.Nodes {
		// Nodes modified
		if oldNode, ok := c.Nodes[name]; ok {
			events = append(events, oldNode.diffNode(newNode)...)
			delete(removed, name)
			continue
		}

		// Nodes added to the cluster
		event := NewNodeAddedEvent(time.Now(), name)
		events = append(events, event)
		events = append(events, (&Node{}).diffNode(newNode)...)
	}

	// Nodes removed from the cluster
	for name := range removed {
		event := NewNodeRemovedEvent(time.Now(), name)
		events = append(events, event)
	}

	return events
}

// Node represents the status of a node.
type Node struct {
	// Name specifies the name of the node.
	Name string
	// Status specifies the status of the node.
	Status string
	// MemberStatus specifies the node serf membership status.
	MemberStatus string
	// Probes specify the individual probe results.
	Probes map[string]*Probe
}

// diffNode calculates the differences from the provided node and returns the
// differences as a list of events.
func (n *Node) diffNode(node *Node) (events []*Event) {
	// Compare node status
	if n.Status != node.Status {
		var event *Event
		if node.Status == pb.NodeStatus_Running.String() {
			event = NewNodeRecoveredEvent(time.Now(), node.Name, n.Status, node.Status)
		} else {
			event = NewNodeDegradedEvent(time.Now(), node.Name, n.Status, node.Status)
		}
		events = append(events, event)
	}

	for name, newProbe := range node.Probes {
		if oldProbe, ok := n.Probes[name]; ok {
			events = append(events, oldProbe.diffProbe(node.Name, newProbe)...)
		}
	}

	return events
}

// Probe represents the result of a probe.
// TODO: What fields do we need to store?
// Available fields:
// - Checker -> Name
// - CheckerData
// - Code
// - Detail [X] Detail might be too large. Unsuitable for event logs. May want to include but truncate.
// - Error
// - Severity
// - Status -> Status
type Probe struct {
	// Name specifies the type of probe.
	Name string
	// Status specifies the result of the probe.
	Status string
}

// diffProbe calculates the differences from the provided probe and returns the
// differences as a list of events.
func (p *Probe) diffProbe(nodeName string, probe *Probe) (events []*Event) {
	if p.Status != probe.Status {
		var event *Event
		if probe.Status == pb.Probe_Running.String() {
			event = NewProbePassedEvent(time.Now(), nodeName, p.Name, p.Status, probe.Status)
		} else {
			event = NewProbeFailedEvent(time.Now(), nodeName, p.Name, p.Status, probe.Status)
		}
		events = append(events, event)
	}
	return events
}

// parseSystemStatus parses and returns the systemStatus as a Cluster.
func parseSystemStatus(status *pb.SystemStatus) *Cluster {
	cluster := &Cluster{
		Status: status.GetStatus().String(),
	}

	nodes := map[string]*Node{}
	for _, node := range status.GetNodes() {
		nodes[node.GetName()] = parseNodeStatus(node)
	}

	cluster.Nodes = nodes
	return cluster
}

// parseNodeStatus parses and returns the nodeStatus as a Node.
func parseNodeStatus(nodeStatus *pb.NodeStatus) *Node {
	node := &Node{
		Name:   nodeStatus.GetName(),
		Status: nodeStatus.GetStatus().String(),
	}

	probes := map[string]*Probe{}
	for _, probe := range nodeStatus.GetProbes() {
		probes[probe.GetChecker()] = parseProbeStatus(probe)
	}

	node.Probes = probes
	return node
}

// parseProbeStatus parses and returns the probeStatus as a Probe.
func parseProbeStatus(probeStatus *pb.Probe) *Probe {
	return &Probe{
		Name:   probeStatus.GetChecker(),
		Status: probeStatus.GetStatus().String(),
	}
>>>>>>> 2d856b6d
}<|MERGE_RESOLUTION|>--- conflicted
+++ resolved
@@ -18,188 +18,17 @@
 package history
 
 import (
-<<<<<<< HEAD
-	"github.com/jonboulle/clockwork"
-=======
 	"context"
-	"time"
-
-	pb "github.com/gravitational/satellite/agent/proto/agentpb"
->>>>>>> 2d856b6d
 )
 
 // Timeline can be used to record changes in the system status and retrieve them
 // as a list of Events.
 type Timeline interface {
 	// RecordStatus records any changes that have occurred since the previous
-<<<<<<< HEAD
-	// recorded status. Timestamps will be recorded from the provided clock.
-	RecordStatus(clock clockwork.Clock, status ClusterStatus)
+	// recorded status.
+	RecordStatus(ctx context.Context, status ClusterStatus) error
 	// GetEvents returns the currently stored list of events.
-	GetEvents() []Event
-=======
-	// recorded status.
-	RecordStatus(ctx context.Context, status *pb.SystemStatus) error
-	// GetEvents returns the currently stored list of events.
-	GetEvents() ([]*Event, error)
+	GetEvents() ([]Event, error)
 	// TODO: Add method to query/filter events.
-	// Query(...) []*Event
-}
-
-// Cluster represents the overall status of a cluster.
-type Cluster struct {
-	// Status specifies the cluster status.
-	Status string
-	// Nodes specify the individual node statuses.
-	Nodes map[string]*Node
-}
-
-// diffCluster calculates the differences from the provided cluster and returns
-// the differences as a list of events.
-func (c *Cluster) diffCluster(cluster *Cluster) (events []*Event) {
-	// Compare cluster status
-	if c.Status != cluster.Status {
-		var event *Event
-		if cluster.Status == pb.SystemStatus_Running.String() {
-			event = NewClusterRecoveredEvent(time.Now(), c.Status, cluster.Status)
-		} else {
-			event = NewClusterDegradedEvent(time.Now(), c.Status, cluster.Status)
-		}
-		events = append(events, event)
-	}
-
-	// Keep track of removed nodes
-	removed := map[string]bool{}
-	for name := range c.Nodes {
-		removed[name] = true
-	}
-
-	for name, newNode := range cluster.Nodes {
-		// Nodes modified
-		if oldNode, ok := c.Nodes[name]; ok {
-			events = append(events, oldNode.diffNode(newNode)...)
-			delete(removed, name)
-			continue
-		}
-
-		// Nodes added to the cluster
-		event := NewNodeAddedEvent(time.Now(), name)
-		events = append(events, event)
-		events = append(events, (&Node{}).diffNode(newNode)...)
-	}
-
-	// Nodes removed from the cluster
-	for name := range removed {
-		event := NewNodeRemovedEvent(time.Now(), name)
-		events = append(events, event)
-	}
-
-	return events
-}
-
-// Node represents the status of a node.
-type Node struct {
-	// Name specifies the name of the node.
-	Name string
-	// Status specifies the status of the node.
-	Status string
-	// MemberStatus specifies the node serf membership status.
-	MemberStatus string
-	// Probes specify the individual probe results.
-	Probes map[string]*Probe
-}
-
-// diffNode calculates the differences from the provided node and returns the
-// differences as a list of events.
-func (n *Node) diffNode(node *Node) (events []*Event) {
-	// Compare node status
-	if n.Status != node.Status {
-		var event *Event
-		if node.Status == pb.NodeStatus_Running.String() {
-			event = NewNodeRecoveredEvent(time.Now(), node.Name, n.Status, node.Status)
-		} else {
-			event = NewNodeDegradedEvent(time.Now(), node.Name, n.Status, node.Status)
-		}
-		events = append(events, event)
-	}
-
-	for name, newProbe := range node.Probes {
-		if oldProbe, ok := n.Probes[name]; ok {
-			events = append(events, oldProbe.diffProbe(node.Name, newProbe)...)
-		}
-	}
-
-	return events
-}
-
-// Probe represents the result of a probe.
-// TODO: What fields do we need to store?
-// Available fields:
-// - Checker -> Name
-// - CheckerData
-// - Code
-// - Detail [X] Detail might be too large. Unsuitable for event logs. May want to include but truncate.
-// - Error
-// - Severity
-// - Status -> Status
-type Probe struct {
-	// Name specifies the type of probe.
-	Name string
-	// Status specifies the result of the probe.
-	Status string
-}
-
-// diffProbe calculates the differences from the provided probe and returns the
-// differences as a list of events.
-func (p *Probe) diffProbe(nodeName string, probe *Probe) (events []*Event) {
-	if p.Status != probe.Status {
-		var event *Event
-		if probe.Status == pb.Probe_Running.String() {
-			event = NewProbePassedEvent(time.Now(), nodeName, p.Name, p.Status, probe.Status)
-		} else {
-			event = NewProbeFailedEvent(time.Now(), nodeName, p.Name, p.Status, probe.Status)
-		}
-		events = append(events, event)
-	}
-	return events
-}
-
-// parseSystemStatus parses and returns the systemStatus as a Cluster.
-func parseSystemStatus(status *pb.SystemStatus) *Cluster {
-	cluster := &Cluster{
-		Status: status.GetStatus().String(),
-	}
-
-	nodes := map[string]*Node{}
-	for _, node := range status.GetNodes() {
-		nodes[node.GetName()] = parseNodeStatus(node)
-	}
-
-	cluster.Nodes = nodes
-	return cluster
-}
-
-// parseNodeStatus parses and returns the nodeStatus as a Node.
-func parseNodeStatus(nodeStatus *pb.NodeStatus) *Node {
-	node := &Node{
-		Name:   nodeStatus.GetName(),
-		Status: nodeStatus.GetStatus().String(),
-	}
-
-	probes := map[string]*Probe{}
-	for _, probe := range nodeStatus.GetProbes() {
-		probes[probe.GetChecker()] = parseProbeStatus(probe)
-	}
-
-	node.Probes = probes
-	return node
-}
-
-// parseProbeStatus parses and returns the probeStatus as a Probe.
-func parseProbeStatus(probeStatus *pb.Probe) *Probe {
-	return &Probe{
-		Name:   probeStatus.GetChecker(),
-		Status: probeStatus.GetStatus().String(),
-	}
->>>>>>> 2d856b6d
+	// Query(...) ([]Event, error)
 }